--- conflicted
+++ resolved
@@ -47,21 +47,14 @@
 import sys
 from copy import deepcopy
 from typing import List, Tuple, Union
-<<<<<<< HEAD
 from operator import attrgetter
-=======
 from warnings import warn
->>>>>>> ba11e158
 
 from falcon import HTTP_BAD_REQUEST, HTTP_NOT_FOUND, HTTP_UNPROCESSABLE_ENTITY
 import hug
 import psycopg2
-<<<<<<< HEAD
-from psycopg2.extras import RealDictCursor
+from psycopg2.extras import RealDictCursor, RealDictRow
 import jsonschema
-=======
-from psycopg2.extras import RealDictCursor, RealDictRow
->>>>>>> ba11e158
 
 from session import session
 
@@ -818,7 +811,6 @@
         _db_manipulate(op_str, leaf)
 
 
-<<<<<<< HEAD
 annotation_schema = {
     "type": "object",
     "properties": {
@@ -937,10 +929,7 @@
 }
 
 
-def _create_org(org: dict) -> int:
-=======
 def _create_org(org: dict, username: str) -> int:
->>>>>>> ba11e158
     """Insert an new contactdb entry.
 
     Makes sure that the contactdb entry expressed by the org dict
@@ -1523,19 +1512,14 @@
 
     results = []
     try:
-<<<<<<< HEAD
         for i, (command, org) in enumerate(zip(commands, orgs)):
-            results.append((command, known_commands[command](org)))
+            results.append((command, known_commands[command](org, username = user['username'])))
     except ValidationError as e:
         response.status = HTTP_UNPROCESSABLE_ENTITY
         return {
             "reason": "JSON validation failed",
             "details": {"create": [(i, e.errors)]}
         }
-=======
-        for command, org in zip(commands, orgs):
-            results.append((command, known_commands[command](org, username = user['username'])))
->>>>>>> ba11e158
     except Exception:
         __rollback_transaction()
         log.info("Commit failed %r with %r by username = %r",
