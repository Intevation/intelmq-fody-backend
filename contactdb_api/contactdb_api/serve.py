#!/usr/bin/env python3
"""Serve intelmq-certbund-contact db api via wsgi.

Requires hug (http://www.hug.rest/)

Copyright (C) 2017, 2018, 2019 by
Bundesamt für Sicherheit in der Informationstechnik

Software engineering by Intevation GmbH

This program is Free Software: you can redistribute it and/or modify
it under the terms of the GNU Affero General Public License as published by
the Free Software Foundation, either version 3 of the License, or
(at your option) any later version.

This program is distributed in the hope that it will be useful,
but WITHOUT ANY WARRANTY; without even the implied warranty of
MERCHANTABILITY or FITNESS FOR A PARTICULAR PURPOSE.  See the
GNU Affero General Public License for more details.

You should have received a copy of the GNU Affero General Public License
along with this program.  If not, see <http://www.gnu.org/licenses/>.

Author(s):
    * Bernhard E. Reiter <bernhard@intevation.de>
    * Bernhard Herzog <bernhard.herzog@intevation.de>


Design rationale:
    Our services shall be accessed by
    https://github.com/Intevation/intelmq-fody
    so our "endpoints" should be reachable from the same ip:port as
    the checkticket endpoints.

    We need location and credentials for the database holding the contactdb.
    The checkticket_api module [1] solves this problem by reusing
    the intelmq-mailgen configuration to access the 'intelmq-events' database.
    This serving part need to access a different database 'contactdb', thus
    we start with our on configuration.

    [1] https://github.com/Intevation/intelmq-fody-backend/tree/master/checkticket_api # noqa

"""
import json
import logging
import os
import sys
from copy import deepcopy
from typing import List, Tuple, Union
from operator import attrgetter
from warnings import warn

from falcon import HTTP_BAD_REQUEST, HTTP_NOT_FOUND, HTTP_UNPROCESSABLE_ENTITY
import hug
import psycopg2
from psycopg2.extras import RealDictCursor, RealDictRow
import jsonschema

from session import session

from contextlib import contextmanager
from psycopg2.extras import Json
from psycopg2.extensions import register_adapter
from psycopg2 import pool

register_adapter(dict, Json)
# The Json adaption will automatically convert to objects when reading


log = logging.getLogger(__name__)
# adding a custom log level for even more details when diagnosing
DD = logging.DEBUG-2
logging.addLevelName(DD, "DDEBUG")

# Using a global config variable, to be initialised once
config = None


def read_configuration() -> dict:
    """Read configuration file.

    If the environment variable CONTACTDB_SERVE_CONF_FILE exist, use it
    for the file name. Otherwise uses a default.

    Returns:
        The configuration values, possibly containing more dicts.

    Notes:
      Design rationale:
        * Provies an "okay" separation from config and code.
        * Better than intelmq-mailgen which has two hard-coded places
          and merge code for the config.
        * (Inspired by https://12factor.net/config.) But it is not a good
          idea to put credential information in the commandline or environment.
        * We are using json for the configuration file format and not
          Python's configparser module to stay more in line with intelmq's
          overall design philosophy to use json for configuration files.
    """
    config = None
    config_file_name = os.environ.get(
                        "CONTACTDB_SERVE_CONF_FILE",
                        "/etc/intelmq/contactdb-serve.conf")

    if os.path.isfile(config_file_name):
        with open(config_file_name) as config_handle:
                config = json.load(config_handle)

    return config if isinstance(config, dict) else {}


EXAMPLE_CONF_FILE = r"""
{
  "common_tags": [ "Whitelist:Malware",
                   "Whitelist:DNS-Open-Resolver",
                   "Whitelist:Shadowserver",
                   "Whitelist:All",
                   "de-provider-xarf",
                   "cert.at-realtime-xmpp",
                   "erhalte-de"],
  "libpg conninfo":
    "host=localhost dbname=contactdb user=apiuser password='USER\\'s DB PASSWORD'",
  "logging_level": "INFO"
}
"""  # noqa

ENDPOINT_PREFIX = '/api/contactdb'
ENDPOINT_NAME = 'ContactDB'
ANNOTATION_DIFF_MAX = 20


class Error(Exception):
    """Base class for exceptions in this module."""
    pass


class CommitError(Error):
    """Exception raises if a commit action fails.
    """
    pass


class UnknownTagError(Error):
    """Exception raised when the client supplies an unknown tag."""
    pass


<<<<<<< HEAD
class ValidationError(Error):
    def __init__(self, errors):
        self.errors = errors

=======
contactdb_pool = None
>>>>>>> 2bb75940
# Using a global object for the database connection
# must be initialised once
MAX_POOL_CONNECTIONS = 4

def open_db_pool(dsn: str):
    """Open the Connection pool to the ContactDB and saves in global obj

    Args:
        dsn: a Connection - String
    """
    global contactdb_pool

    contactdb_pool = pool.ThreadedConnectionPool(1, MAX_POOL_CONNECTIONS, dsn=dsn)
    return contactdb_pool


@contextmanager
def db_connection():

    # Pool doesn't check the connection automatically
    # Iterate max_connection+1 ensures that we either get a refreshed connection,
    # or the problem isn't solvable that way
    for _ in range(MAX_POOL_CONNECTIONS + 1):
        connection = contactdb_pool.getconn()
        try:
            connection.cursor().execute("SELECT 1;")
            break
        except psycopg2.Error as exc:
            log.info("Healthcheck connection failed: %s", repr(exc))
            contactdb_pool.putconn(connection, close=True)
    else:
        raise RuntimeError(f"Cannot get a healthy connection")

    try:
        yield connection
    finally:
        contactdb_pool.putconn(connection)


def _db_query(operation: str,
              parameters: Union[dict, list] = None) -> Tuple[list, list]:
    """Does an database query.

    Creates a cursor from the global database connection, runs
    the query or command the fetches all results.

    | By default, the first time a command is sent to the database [..]
    | a new transaction is created. The following database commands will
    | be executed in the context of the same transaction – not only the
    | commands issued by the first cursor, but the ones issued by all
    | the cursors created by the same connection.
    from psycopg2 docs section: Basic module usage->Transaction control
    http://initd.org/psycopg/docs/usage.html?#transactions-control

    Thus each endpoint must make sure explicitly call __commit_transaction()
    or __rollback_transaction() when done with all db operations.
    In case of a command failure __rollback_transaction() must be called
    until new commands will be executed.

    Parameters:
        operation: The query to be used by psycopg2.cursor.execute()
        parameters: for the sql query

    Returns:
        Tuple[list, List[psycopg2.extras.RealDictRow]]:
            description and results.
    """
    with db_connection() as conn:
        # psycopgy2.4 does not offer 'with' for cursor()
        # FUTURE: use with
        cur = conn.cursor(cursor_factory=RealDictCursor)

        try:
            cur.execute(operation, parameters)
            results = cur.fetchall()
        except (psycopg2.Error, AttributeError):
            log.log(DD, "Calling rollback()")
            conn.rollback()
            raise
        else:
            conn.commit()

        log.log(DD, "Ran query={}".format(repr(cur.query.decode('utf-8'))))
        description = cur.description
        cur.close()

        return (description, results)


def _db_manipulate(operation: str, parameters=None) -> int:
    """Manipulates the database.

    Creates a cursor from the global database connection, runs the command.
    Has the same requirements regarding transactions as _db_query().

    Parameters:
        operation: The query to be used by psycopg2.cursor.execute()
        parameters: for the sql query

    Returns:
        Number of affected rows.
    """
    #  log.log(DD, "_db_manipulate({}, {})"
    #          "".format(operation, parameters))

    with db_connection() as conn:
        # pscopgy2.4 does not offer 'with' for cursor()
        # FUTURE use with
        cur = conn.cursor(cursor_factory=RealDictCursor)
        cur.execute(operation, parameters)
        log.log(DD, "Ran query={}".format(cur.query.decode('utf-8')))
        conn.commit()

        return cur.rowcount


def __db_query_organisation_ids(operation_str: str,  parameters=None):
    """Inquires organisation_ids for a specific query.

    Parameters:
        operation(str): must be a psycopg2 execute operation string that
            only returns an array of ids "AS organisation_ids" or nothing
            it has to contain '{0}' format placeholders for the table variants

    Returns:
        Dict("auto":list, "manual":list): lists of organisation_ids that
            where manually entered or imported automatically
    """
    orgs = {}

    description, results = _db_query(operation_str.format(""), parameters)
    if len(results) == 1 and results[0]["organisation_ids"] is not None:
        orgs["manual"] = results[0]["organisation_ids"]
    else:
        orgs["manual"] = []

    description, results = _db_query(operation_str.format("_automatic"),
                                     parameters)
    if len(results) == 1 and results[0]["organisation_ids"] is not None:
        orgs["auto"] = results[0]["organisation_ids"]
    else:
        orgs["auto"] = []

    return orgs


def __db_query_org(org_id: int, table_variant: str) -> dict:
    """Returns details for an organisation.

    Parameters:
        org_id:int: the organisation id to be queried
        table_variant: either "" or "_automatic"

    Returns:
        containing the organisation and additional keys
            'annotations', 'asns' (with 'annotations') and 'contacts'
    """

    operation_str = """
        SELECT * FROM organisation{0} WHERE organisation{0}_id = %s
        """.format(table_variant)

    description, results = _db_query(operation_str, (org_id,))

    if not len(results) == 1:
            return {}
    else:
        org = results[0]
        if table_variant != '':  # keep plain id name for all table variants
            org["organisation_id"] = org.pop(
                    "organisation{0}_id".format(table_variant)
                    )

        # insert asns.
        # HINT: we are not using __db_query_asn() because we don't know the
        #   asns yet, so we'll have to do another query anyway and using
        #   the function to encapsulate adding of the annotations would make
        #   the code here less elegant.
        operation_str = """
            SELECT * FROM organisation_to_asn{0}
                WHERE organisation{0}_id = %s
                ORDER BY asn
            """.format(table_variant)

        description, results = _db_query(operation_str, (org_id,))
        org["asns"] = results

        # insert contacts
        operation_str = """
            SELECT * FROM contact{0}
                WHERE organisation{0}_id = %s
                ORDER BY lower(email)
            """.format(table_variant)

        description, results = _db_query(operation_str, (org_id,))
        org["contacts"] = results

        # insert national certs
        operation_str = """
            SELECT * FROM national_cert{0}
                WHERE organisation{0}_id = %s
                ORDER BY lower(country_code)
            """.format(table_variant)

        description, results = _db_query(operation_str, (org_id,))
        org["national_certs"] = results

        # insert networks
        # we need the `network_id`s to query annotations.
        # According to the postgresql 9.5:
        #   "IPv4 addresses will always sort before IPv6 addresses"
        operation_str = """
            SELECT n.network{0}_id AS network_id, address, comment
                FROM network{0} AS n
                JOIN organisation_to_network{0} AS otn
                    ON n.network{0}_id = otn.network{0}_id
                WHERE otn.organisation{0}_id = %s
                ORDER BY n.address
            """.format(table_variant)

        description, results = _db_query(operation_str, (org_id,))
        org["networks"] = results

        # insert fqdns
        # we need the `fqdn_id`s to query annotations.
        operation_str = """
            SELECT f.fqdn{0}_id AS fqdn_id, fqdn, comment
                FROM fqdn{0} AS f
                JOIN organisation_to_fqdn{0} AS of
                    ON f.fqdn{0}_id = of.fqdn{0}_id
                WHERE of.organisation{0}_id = %s
                ORDER BY lower(fqdn)
            """.format(table_variant)

        description, results = _db_query(operation_str, (org_id,))
        org["fqdns"] = results

        # add existing annotations to the result
        # they can only be there for manual tables
        if table_variant == '':
            # insert annotations for the org
            org["annotations"] = __db_query_annotations(
                    "organisation", "organisation_id", org_id)

            # query annotations for each asn
            for index, asn in enumerate(org["asns"][:]):
                org["asns"][index]["annotations"] = \
                    __db_query_annotations("autonomous_system", "asn",
                                           asn["asn"])

            # query annotations for each network
            for index, network in enumerate(org["networks"][:]):
                org["networks"][index]["annotations"] = \
                    __db_query_annotations("network", "network_id",
                                           network["network_id"])

            # query annotations for each fqdn
            for index, fqdn in enumerate(org["fqdns"][:]):
                org["fqdns"][index]["annotations"] = \
                    __db_query_annotations("fqdn", "fqdn_id",
                                           fqdn["fqdn_id"])

        return org


def __db_query_annotations(table: str, column_name: str,
                           column_value: Union[str, int]) -> list:
    """Queries annotations.

    Parameters:
        table: the table name to which `_annotation` is added
        column_name: which has to match for the WHERE clause
        column_value: which we want

    Returns:
        all annotations, even if one occurs several times
    """
    operation_str = """
        SELECT json_agg(annotation ORDER BY annotation->>'tag')
            FROM {0}_annotation
            WHERE {1} = %s
    """.format(table, column_name)
    description, results = _db_query(operation_str, (column_value,))
    annos = results[0]["json_agg"]
    return annos if annos is not None else []


def __db_query_asn(asn: int, table_variant: str) -> dict:
    """Returns details for an asn."""

    operation_str = """
                SELECT * FROM organisation_to_asn{0}
                    WHERE asn = %s
                """.format(table_variant)
    description, results = _db_query(operation_str, (asn,))

    if len(results) > 0:
        if table_variant == '':  # insert annotations for manual tables
            results[0]['annotations'] = \
                __db_query_annotations("autonomous_system", "asn", asn)
        return results[0]
    else:
        return None


TABLE_TO_NAME_COLUMN = {
    'organisation': 'name',
    'fqdn': 'fqdn',
    'network': 'address'
}


def __get_name_to_object(object_type: str, object_value: int) -> str:
    if object_type == 'autonomous_system':
        return object_value
    return _db_query("""SELECT {0} FROM {1} WHERE {1}_id = %s""".format(TABLE_TO_NAME_COLUMN[object_type], object_type),
                     (object_value, ))[1][0][TABLE_TO_NAME_COLUMN[object_type]]


class Hashabledict(dict):
    """ Required for using dicts in a set"""

    def __hash__(self):
        return hash((frozenset(self.items())))

    def __lt__(self, other):
        """Make comparisons & sorting possible in a consistent way by using the annotation content in a specific order"""
        return f"{self.get('tag')}{self.get('expires')}{self.get('inhibtion')}" < f"{other.get('tag')}{other.get('expires')}{other.get('inhibtion')}"

    def __setitem__(self, key, value) -> None:
        raise RuntimeError('Unhashabledict cannot be changed')


def hashable_annotation(anno: dict) -> Hashabledict:
    """ Convert a annotation to a hashable annotation with tuples """
    anno_c = anno.copy()
    if 'condition' in anno_c:
        anno_c['condition'][1] = tuple(anno_c['condition'][1])
        anno_c['condition'] = tuple(anno_c['condition'])
    return Hashabledict(anno_c)


def unhashable_annotation(anno: dict) -> Hashabledict:
    """ Convert a hashable annotation to a normal annotation with lists """
    anno_c = anno.copy()
    if 'condition' in anno_c:
        anno_c['condition'] = list(anno_c['condition'])
        anno_c['condition'][1] = list(anno_c['condition'][1])
    return dict(anno_c)


def _annotation_diff(annos_are: List[dict], annos_should: List[dict],
                     detect_modifications: bool = True) -> List[dict]:
    """
    Compare two lists of annotations. Identify new and removed annotations.
    Main feature is to optionally detect modifications. Only changed expiry dates are detected at the moment.

    The speed implications are low, as the number of annotations are usually < 5 and annotation changes don't happen that often.
    For more than ANNOTATION_DIFF_MAX annotations, modification detection is disabled.
    """
    total_annotations = len(annos_are) + len(annos_should)
    if total_annotations >= ANNOTATION_DIFF_MAX:
        detect_modifications = False
        warn(f"_annotation_diff: Modification detection disabled for performance reasons, "
             f"got {total_annotations} annotations in total (>= {ANNOTATION_DIFF_MAX})")

    if detect_modifications:
        add = []
        remove = []
        change = []

        are = set([hashable_annotation(e) for e in annos_are])
        should = set([hashable_annotation(e) for e in annos_should])
        to_remove = sorted(are - should)
        to_add = sorted(should - are)

        for anno in to_remove.copy():
            anno_never = dict(anno)
            anno_never.pop('expires', None)
            for compare_anno in to_add.copy():  # compare with annos to add ignoring the expiry date
                compare_anno_never = dict(compare_anno)
                compare_anno_never.pop('expires', None)
                if anno_never == compare_anno_never:
                    remove.append({'data': unhashable_annotation(anno), 'log': False})
                    add.append({'data': unhashable_annotation(compare_anno), 'log': False})
                    change.append({'before': unhashable_annotation(anno), 'after': unhashable_annotation(compare_anno)})
                    to_add.remove(compare_anno)  # remove the processed annos from the two lists
                    to_remove.remove(anno)
                    break
            else:
                remove.append({'data': unhashable_annotation(anno), 'log': True})

        for anno in to_add:
            anno_never = dict(anno)
            anno_never.pop('expires', None)
            for compare_anno in to_remove.copy():
                compare_anno_never = dict(compare_anno)
                compare_anno_never.pop('expires', None)
                if anno_never == compare_anno_never:
                    add.append({'data': unhashable_annotation(anno), 'log': False})
                    remove.append({'data': unhashable_annotation(compare_anno), 'log': False})
                    change.append({'after': unhashable_annotation(anno), 'before': unhashable_annotation(compare_anno)})
                    to_remove.remove(compare_anno)
                    break
            else:
                add.append({'data': unhashable_annotation(anno), 'log': True})

        return {'add': add, 'remove': remove, 'change': change}
    else:
        return {'add': [{'data': a, 'log': True} for a in annos_should if a not in annos_are],
                'remove': [{'data': a, 'log': True} for a in annos_are if a not in annos_should],
                'change': []}


def __fix_annotations_to_table(
        annos_should: list, mode: str,
        table_pre: str, column_name: str, column_value: int,
        username: str) -> None:
    """Make sure that only these annotations exist to the given table.

    Parameters:
        annos: annotations that shall exist afterwards
        mode: how to deal with existing annos not in annos_should
            values 'cut' or 'add'
        table_pre: the prefix for `_annotation`
        column_name: of the FK to be set
        column_value: of the FK to be set
    """

    annos_are = __db_query_annotations(table_pre, column_name, column_value)
    anno_diff = _annotation_diff(annos_are, annos_should, detect_modifications=mode == 'cut')
    log.debug('Annotation Diff for %s is %r', table_pre, anno_diff)
    log.log(DD, "annos_should = {}; annos_are = {}"
                "".format(annos_should, annos_are))

    # Query the name of the affected object (organisation name, fqdn, domain or AS number)
    affected_object = __get_name_to_object(table_pre, column_value)

    # add missing annotations
    for anno in anno_diff['add']:
        operation_str = """
            INSERT INTO {0}_annotation
                ({1}, annotation) VALUES (%s, %s::json)
        """.format(table_pre, column_name)
        if anno['log']:
            _db_manipulate(f"""
                        INSERT INTO audit_log ("table", "user", "operation", "object_type", "object_value", "after")
                        VALUES ('{table_pre}_annotation', %s, 'add', %s, %s, %s::jsonb)
                        """, (username, table_pre, affected_object, anno['data'],))
        _db_manipulate(operation_str, (column_value, anno['data']))

    if mode == "cut":
        # remove superfluous annotations
        for anno in anno_diff['remove']:
            op_str = """
                DELETE FROM {0}_annotation
                    WHERE {1} = %s
                    AND annotation = %s::jsonb
                """.format(table_pre, column_name)
            _db_manipulate(op_str, (column_value, anno['data']))
            if anno['log']:
                _db_manipulate(f"""
                                INSERT INTO audit_log ("table", "user", "operation", "object_type", "object_value", "before")
                                VALUES ('{table_pre}_annotation', %s, 'remove', %s, %s, %s::jsonb)
                                """, (username, table_pre, affected_object, anno['data']))

    # add audit_log entries for all annotations with changed expiry date
    for anno in anno_diff['change']:
        _db_manipulate(f"""
                    INSERT INTO audit_log ("table", "user", "operation", "object_type", "object_value", "before", "after")
                    VALUES ('{table_pre}_annotation', %s, 'change', %s, %s, %s::jsonb, %s::jsonb)
                    """, (username, table_pre, affected_object, anno['before'], anno['after']))


def __fix_asns_to_org(asns: list, mode: str, org_id: int, username: str) -> None:
    """Make sure that exactly this asns with annotations exits and are linked.

    For each asn:
        Add missing annotations
        Remove superfluous ones

        Check the link to the org and create if necessary

    Parameters:
        asns: that should be exist afterwards
        mode: how to deal with annotation differences 'cut' or 'add'
        org_id: the org for the asns
    """
    for asn in asns:
        asn_id = asn["asn"]

        annos_should = asn["annotations"] if "annotations" in asn else []
        __fix_annotations_to_table(annos_should, mode,
                                   "autonomous_system", "asn", asn_id, username=username)

        # check linking to the org
        operation_str = """
            SELECT * FROM organisation_to_asn
                WHERE organisation_id = %s AND asn = %s
            """
        description, results = _db_query(operation_str, (org_id, asn_id,))
        if len(results) == 0:
            # add link
            operation_str = """
                INSERT INTO organisation_to_asn
                    (organisation_id, asn) VALUES (%s, %s)
                """
            _db_manipulate(operation_str, (org_id, asn_id,))

    # remove links between asns and org that should not be there anymore
    operation_str = """
        DELETE FROM organisation_to_asn
            WHERE organisation_id = %s
            AND asn != ALL(%s)
    """
    _db_manipulate(operation_str, (org_id, [int(asn["asn"]) for asn in asns]))

    # remove all annotations that are not linked to anymore
    operation_str = """
        DELETE FROM autonomous_system_annotation as asa
            WHERE asa.asn NOT IN (SELECT asn FROM organisation_to_asn)
        """
    _db_manipulate(operation_str)


def __fix_ntms_to_org(ntms_should: list, ntms_are: list,
                      table_name: str, column_name: str,
                      org_id: int, username: str) -> None:
    """Make sure that these ntm entries are there and linked from the org.

    In the certbund_contact db schema useful for entries that are linked
    via n-to-m tables and have annotations like 'network' and 'fqdn'.

    We implement way 2 from the https://github.com/Intevation/intelmq-fody/blob/master/docs/DesignConsiderations.md

    Parameters:
        ntms_should : .. exist and be linked from the org afterwards
        ntms_are: .. already linked to the org
        table_name: of the ntm table, also used to calculate the id_column_name
        org_id: to be linked by the ntms_should
    """  # noqa
    id_column_name = table_name + "_id"

    log.log(DD, "__fix_ntms_to_org({}, {},{}, {}, {})"
                "".format(ntms_should, ntms_are,
                          table_name, column_name, org_id))

    values_should = [n[column_name] for n in ntms_should]
    values_are = [n[column_name] for n in ntms_are]

    # remove links to orgs that we do not want anymore
    superfluous = [n for n in ntms_are
                   if n[column_name] not in values_should]
    for entry_shouldnt in superfluous:
        __fix_annotations_to_table([], "cut", table_name,
                                   id_column_name,
                                   entry_shouldnt[id_column_name],
                                   username=username)
        operation_str = """
            DELETE FROM organisation_to_{0}
                WHERE organisation_id = %s
                    AND {1} = %s
            """.format(table_name, id_column_name)
        _db_manipulate(operation_str,
                       (org_id, entry_shouldnt[id_column_name]))

    # create and link missing entries
    missing = [n for n in ntms_should
               if n[column_name] not in values_are]

    values_already_added = []
    for entry in missing:
        if entry[column_name] in values_already_added:
            # do not add a value twice,
            # let the first one win throw away the others.
            # TODO once better error reporting is implemented: throw error
            log.info("%s already exits, throwing away %s.", column_name, entry)
            continue

        # we have to freshly create an entry
        operation_str = """
            INSERT INTO {0} ({1}, comment)
                VALUES (%({1})s, %(comment)s)
            RETURNING {2}
            """.format(table_name, column_name, id_column_name)
        desc, results = _db_query(operation_str, entry)
        new_entry_id = results[0][id_column_name]

        __fix_annotations_to_table(entry["annotations"], "add",
                                   table_name, id_column_name, new_entry_id, username=username)

        # link it to the org
        operation_str = """
            INSERT INTO organisation_to_{0}
                (organisation_id, {1}) VALUES (%s, %s)
            """.format(table_name, id_column_name)
        _db_manipulate(operation_str, (org_id, new_entry_id))

        values_already_added.append(entry[column_name])

    # update and link existing entries
    existing = [n for n in ntms_are if n[column_name] in values_should]
    for entry_is in existing:
        # find entry_should
        for entry in ntms_should:
            if entry_is[column_name] == entry[column_name]:
                entry_should = entry
                break

        # update comment (as the column is already the one we wanted)
        op_str = """
            UPDATE {0}
                SET (comment) = row(%s)
                WHERE {1} = %s
            """.format(table_name, id_column_name)
        _db_manipulate(op_str,
                       (entry_should['comment'], entry_is[id_column_name],))

        # update annotations
        __fix_annotations_to_table(entry_should["annotations"], "cut",
                                   table_name, id_column_name,
                                   entry_is[id_column_name], username=username)

    # delete entries that are not linked anymore
    operation_str = """
        DELETE FROM {0} AS t
            WHERE NOT EXISTS (
                SELECT * FROM organisation_to_{0} AS ott
                    WHERE ott.{1} = t.{1}
                )
        """.format(table_name, id_column_name)
    _db_manipulate(operation_str, "")


def __fix_leafnodes_to_org(leafs: List[dict], table: str,
                           needed_attributes: List[str], org_id: int) -> None:
    """Make sure that exactly the list of leafnotes exist and link to the org.

    (In the certbund-contact db this is useful for 'national_cert' and
    'contact').

    Parameters:
        leafs: entries that shall be linked to the org
        table: name of the entry table
        needed_attributes: that have to be keys in each entry to be inserted
            in the database 'table'
    """

    # first delete all leafnotes for the org
    op_str = "DELETE FROM {0} WHERE organisation_id = %s".format(table)
    _db_manipulate(op_str, (org_id,))

    # next (re)create all entries we want to have now
    for leaf in leafs:
        # make sure that all attributes are there and at least ''
        # (As None would we translated to = NULL' which always fails in SQL)
        for attribute in needed_attributes:
            if (attribute not in leaf) or leaf[attribute] is None:
                raise CommitError("{} not set".format(attribute))

        # add the org_id to the dict so it holds all parameters for the query
        leaf["organisation_id"] = org_id

        op_str = """
            INSERT INTO {0} ({1}, organisation_id)
            VALUES (%({2})s, %(organisation_id)s)
        """.format(table,
                   ", ".join(needed_attributes),
                   ")s, %(".join(needed_attributes))

        _db_manipulate(op_str, leaf)


annotation_schema = {
    "type": "object",
    "properties": {
        "tag": {"type": "string", "minLength": 1},
        "condition": {"type": "array"},
    },
    "required": ["tag"],
}

asn_schema = {
    "type": "object",
    "properties": {
        "asn": {"type": "integer", "minimum": 0},
        "annotations": {
            "type": "array",
            "items": annotation_schema,
        },
    },
    "required": ["asn"],
}

contact_schema = {
    "type": "object",
    "properties": {
        "firstname": {"type": "string"},
        "lastname": {"type": "string"},
        "email": {"type": "string", "minLength": 1},
        "tel": {"type": "string"},
        "comment": {"type": "string"},
        "openpgp_fpr": {"type": "string"},
    },
    "required": [
        "firstname",
        "lastname",
        "tel",
        "openpgp_fpr",
        "email",
        "comment"
    ],
}

national_cert_schema = {
    "type": "object",
    "properties": {
        "address": {"type": "string"},
        "comment": {"type": "string"},
        "country_code": {"type": "string"},
        "annotations": {
            "type": "array",
            "items": annotation_schema,
        },
    },
    "required": ["address"],
}

network_schema = {
    "type": "object",
    "properties": {
        "address": {"type": "string"},
        "comment": {"type": "string"},
        "annotations": {
            "type": "array",
            "items": annotation_schema,
        },
    },
    "required": ["address"],
}

fqdn_schema = {
    "type": "object",
    "properties": {
        "address": {"type": "string"},
        "comment": {"type": "string"},
        "annotations": {
            "type": "array",
            "items": annotation_schema,
        },
    },
    "required": ["address"]
}

create_org_schema = {
    "type": "object",
    "properties": {
        "name": {"type": "string", "minLength": 1},
        "comment": {"type": "string"},
        "ripe_org_hdl": {"type": "string"},
        "ti_handle": {"type": "string"},
        "first_handle": {"type": "string"},
        "annotations": {
            "type": "array",
            "items": annotation_schema,
        },
        "asns": {
            "type": "array",
            "items": asn_schema,
        },
        "contacts": {
            "type": "array",
            "items": contact_schema,
        },
        "fqdns": {
            "type": "array",
            "items": fqdn_schema,
        },
        "networks": {
            "type": "array",
            "items": network_schema,
        },
        "national_certs": {
            "type": "array",
            "items": national_cert_schema,
        },
    },
    "required": ["name"],
}


def _create_org(org: dict, username: str) -> int:
    """Insert an new contactdb entry.

    Makes sure that the contactdb entry expressed by the org dict
    is in the tables for manual entries.

    Creates it anyway, even if there are entries with the same
    values in organisation, because there may be differences in the
    entries that are attached for a purpose.

    Returns:
        Database ID of the organisation that was created.
    """
    # log.debug("_create_org called with " + repr(org))

    validator = jsonschema.Draft202012Validator(create_org_schema)
    error_list = []
    errors = sorted(validator.iter_errors(org), key=attrgetter("path"))
    for error in errors:
        error_list.append((list(error.absolute_path), error.message))
    if error_list:
        raise ValidationError(error_list)

    needed_attribs = ['name', 'comment', 'ripe_org_hdl',
                      'ti_handle', 'first_handle']

    for attrib in needed_attribs:
        if attrib in org:
            if org[attrib] is None:
                org[attrib] = ''
        else:
            raise CommitError("{} not set".format(attrib))

    if org['name'] == '':
        raise CommitError("Name of the organisation must be provided.")

    operation_str = """
        INSERT INTO organisation
            (name, sector_id, comment, ripe_org_hdl,
             ti_handle, first_handle)
            VALUES (%(name)s, %(sector_id)s, %(comment)s, %(ripe_org_hdl)s,
                    %(ti_handle)s, %(first_handle)s)
            RETURNING organisation_id
        """
    description, results = _db_query(operation_str, org)
    new_org_id = results[0]["organisation_id"]

    __fix_annotations_to_table(org["annotations"], "add",
                               "organisation", "organisation_id", new_org_id,
                               username=username)

    __fix_asns_to_org(org['asns'], "add", new_org_id, username=username)

    __fix_leafnodes_to_org(org['contacts'], 'contact',
                           ['firstname', 'lastname', 'tel',
                            'openpgp_fpr', 'email', 'comment'], new_org_id)

    __fix_leafnodes_to_org(org["national_certs"], "national_cert",
                           ["country_code", "comment"], new_org_id)

    # as this is a new org object, there is nothing linked to it yet
    __fix_ntms_to_org(org["networks"], [], "network", "address", new_org_id, username=username)
    __fix_ntms_to_org(org["fqdns"], [], "fqdn", "fqdn", new_org_id, username=username)

    return new_org_id


def _update_org(org, username: str):
    """Update a contactdb entry.

    First updates or creates the linked entries.
    There is no need to check if other linked entries are similar,
    because we use the contactdb in a way that each org as its own
    linked entries.

    Last update the values of the org itself.

    Returns:
        Database ID of the updated organisation.
    """
    # log.debug("_update_org called with " + repr(org))

    org_id = org["organisation_id"]
    org_in_db = __db_query_org(org_id, "")

    if ("organisation_id" not in org_in_db) \
            or org_in_db["organisation_id"] != org_id:
        raise CommitError("Org {} to be updated not in db.".format(org_id))

    if 'name' not in org or org['name'] is None or org['name'] == '':
        raise CommitError("Name of the organisation must be provided.")

    if org["sector_id"] == '':
        org["sector_id"] = None

    __fix_annotations_to_table(org["annotations"], "cut",
                               "organisation", "organisation_id", org_id, username=username)

    __fix_asns_to_org(org["asns"], "cut", org_id, username=username)
    __fix_leafnodes_to_org(org['contacts'], 'contact',
                           ['firstname', 'lastname', 'tel',
                            'openpgp_fpr', 'email', 'comment'], org_id)
    __fix_leafnodes_to_org(org["national_certs"], "national_cert",
                           ["country_code", "comment"], org_id)

    org_so_far = __db_query_org(org_id, "")
    networks_are = org_so_far["networks"] if "networks" in org_so_far else []
    __fix_ntms_to_org(org["networks"], networks_are,
                      "network", "address", org_id, username=username)

    fqdns_are = org_so_far["fqdns"] if "fqdns" in org_so_far else []
    __fix_ntms_to_org(org["fqdns"], fqdns_are, "fqdn", "fqdn", org_id, username=username)

    # linking other tables has been done, only update is left to do
    operation_str = """
        UPDATE organisation
            SET (name, sector_id, comment, ripe_org_hdl,
                 ti_handle, first_handle)
              = (%(name)s, %(sector_id)s, %(comment)s, %(ripe_org_hdl)s,
                 %(ti_handle)s, %(first_handle)s)
            WHERE organisation_id = %(organisation_id)s
        """
    _db_manipulate(operation_str, org)

    return org_id


def _compare_org(org_a: dict, org_b: dict) -> bool:
    """ Compare two organisation objects for equality.

    Ignores empty expire fields.
    Can be extended to other fields (emtpy conditions of inhibitions, empty network objects etc)

    Returns True if both organisation objects are equal,
        False otherwise"""
    a = deepcopy(org_a)
    b = deepcopy(org_b)
    for org in (a, b):
        if isinstance(org, RealDictRow):
            org = dict(org)
        for obj_type in ('asns', 'fqdns', 'networks'):
            for obj_id, obj in enumerate(org[obj_type]):
                for anno_id, anno in enumerate(org[obj_type][obj_id]['annotations']):
                    if anno.get('expires', None) == '':
                        print(f'{obj_type} anno empty expires')
                        del org[obj_type][obj_id]['annotations'][anno_id]['expires']
        for anno_id, anno in enumerate(org['annotations']):
            if anno.get('expires', None) == '':
                print('org anno empty expires')
                del org['annotations'][anno_id]['expires']

    return a == b


def _delete_org(org, username: str) -> int:
    """Delete an manual org from the contactdb.

    Also delete the attached entries, if they are not used elsewhere.

    Returns:
        Database ID of the organisation that has been deleted.
    """
    # log.debug("_delete_org called with " + repr(org))
    org_id_rm = org["organisation_id"]

    org_in_db = __db_query_org(org_id_rm, "")

    if not _compare_org(org_in_db, org):
        log.warn("org_in_db = %r; org = %r", org_in_db, org)
        raise CommitError("Org to be deleted differs from db entry.")

    __fix_asns_to_org([], "cut", org_id_rm, username=username)
    __fix_leafnodes_to_org([], "contact", [], org_id_rm)

    org_is = __db_query_org(org_id_rm, "")

    networks_are = org_is["networks"] if "networks" in org_is else []
    __fix_ntms_to_org([], networks_are, "network", "address", org_id_rm, username=username)

    fqdns_are = org_is["fqdns"] if "fqdns" in org_is else []
    __fix_ntms_to_org([], fqdns_are, "fqdn", "fqdn", org_id_rm, username=username)

    __fix_leafnodes_to_org([], "national_cert", [], org_id_rm)

    __fix_annotations_to_table([], "cut",
                               "organisation", "organisation_id", org_id_rm, username=username)

    # remove org itself
    operation_str = "DELETE FROM organisation WHERE organisation_id = %s"
    affected_rows = _db_manipulate(operation_str, (org["organisation_id"],))

    if affected_rows == 1:
        return org["organisation_id"]


@hug.startup()
def setup(api):
    global config
    config = read_configuration()
    if "logging_level" in config:
        log.setLevel(config["logging_level"])
    open_db_pool(config["libpg conninfo"])
    log.debug("Initialised DB connection for contactdb_api.")


@hug.get(ENDPOINT_PREFIX + '/ping', requires=session.token_authentication)
def pong():
    return ["pong"]


@hug.get(ENDPOINT_PREFIX + '/searchasn', requires=session.token_authentication)
def searchasn(asn: int):
    # as an asn can only be associated once with an org_id,
    # we do not need DISTINCT
    query_results = __db_query_organisation_ids("""
        SELECT array_agg(organisation{0}_id) as organisation_ids
            FROM organisation_to_asn{0}
            WHERE asn=%s
        """, (asn,))
    return query_results


@hug.get(ENDPOINT_PREFIX + '/searchorg', requires=session.token_authentication)
def searchorg(name: str):
    """Search for an entry with the given name.

    Search is an case-insensitive substring search.
    """
    # each org_id only has one name, so we do not need DISTINCT
    return __db_query_organisation_ids("""
        SELECT array_agg(o.organisation{0}_id) AS organisation_ids
            FROM organisation{0} AS o
            WHERE name ILIKE %s
        """, ("%"+name+"%",))


@hug.get(ENDPOINT_PREFIX + '/searchcontact', requires=session.token_authentication)
def searchcontact(email: str):
    """Search for an entry with the given email address.

    Uses a case-insensitive substring search.
    """
    query_results = __db_query_organisation_ids("""
        SELECT array_agg(DISTINCT c.organisation{0}_id) AS organisation_ids
            FROM contact{0} AS c
            WHERE c.email ILIKE %s
        """, ("%"+email+"%",))
    return query_results


@hug.get(ENDPOINT_PREFIX + '/searchdisabledcontact', requires=session.token_authentication)
def searchdisabledcontact(email: str):
    """Search for entries where string is part of a disabled email address.

    Uses a case-insensitive substring search.
    """
    query_results = __db_query_organisation_ids("""
        SELECT array_agg(DISTINCT c.organisation{0}_id) AS organisation_ids
            FROM contact{0} AS c
            LEFT OUTER JOIN email_status es ON c.email = es.email
            WHERE c.email ILIKE %s AND es.enabled = false
        """, ("%"+email+"%",))
    return query_results


@hug.get(ENDPOINT_PREFIX + '/searchcidr', requires=session.token_authentication)
def searchcidr(address: str, response):
    """Search for orgs related to the cidr.

    Finds orgs that either are responsible for the network or ip
    or that are contained in the given network.

    Strips leading and trailing whitespace.
    """
    address = address.strip()
    try:
        # postgresql 9.3/docs/9.12:
        #   '<<=   is contained within or equals'
        #   '>>    contains'
        query_results = __db_query_organisation_ids("""
            SELECT array_agg(DISTINCT otn.organisation{0}_id)
                    AS organisation_ids
                FROM organisation_to_network{0} AS otn
                JOIN network{0} AS n
                    ON n.network{0}_id = otn.network{0}_id
                WHERE n.address <<= %s OR n.address >> %s
            """, (address, address))
    except psycopg2.DataError:
        # catching psycopg2.DataError: invalid input syntax for type inet
        log.info("searchcidr?address=%s failed with DataError", address)
        response.status = HTTP_BAD_REQUEST
        return {"reason": "DataError, probably not in cidr style."}

    return query_results


@hug.get(ENDPOINT_PREFIX + '/searchfqdn', requires=session.token_authentication)
def searchfqdn(domain: str):
    """Search orgs that are responsible for a hostname in the domain.

    Strips whitespace.
    """
    domain = domain.strip()
    query_results = __db_query_organisation_ids("""
        SELECT array_agg(DISTINCT otf.organisation{0}_id)
                AS organisation_ids
            FROM organisation_to_fqdn{0} AS otf
            JOIN fqdn{0} AS f ON f.fqdn{0}_id = otf.fqdn{0}_id
            WHERE f.fqdn ILIKE %s OR f.fqdn ILIKE %s
        """, (domain, "%."+domain))
    return query_results


@hug.get(ENDPOINT_PREFIX + '/searchnational', requires=session.token_authentication)
def searchnational(countrycode: hug.types.length(2, 3)):
    """Search for orgs that are responsible for the given country.
    """
    query_results = __db_query_organisation_ids("""
        SELECT array_agg(DISTINCT organisation{0}_id) AS organisation_ids
            FROM national_cert{0}
            WHERE country_code ILIKE %s
        """, (countrycode,))
    return query_results


def join_org_ids(q1: list, q2: list):
    """Merge two query_results with `manual` and `auto` lists.

    Returning a new object where org_ids are unique and numerically ordered.
    """

    new_query_results = {}
    new_query_results["auto"] = list(set(q1["auto"] + q2["auto"]))
    new_query_results["auto"].sort(key=int)
    new_query_results["manual"] = list(set(q1["manual"] + q2["manual"]))
    new_query_results["manual"].sort(key=int)

    return new_query_results


@hug.get(ENDPOINT_PREFIX + '/annotation/search', requires=session.token_authentication)
def search_annotation(tag: str):
    """Search for orgs that are attached to a matching annotation.

    Searches both annotations in manual entries and email 'tags'.
    """
    # we only have the manual tables with annotations, thus we
    # cannot use  __db_query_organisation_ids() and do it manually
    query_results = {"auto": [], "manual": []}

    op_str = """
        SELECT array_agg(organisation_id) AS organisation_ids FROM (

            -- 1. orgs
            SELECT organisation_id FROM organisation_annotation
                WHERE annotation::json->>'tag' ILIKE %s

            UNION DISTINCT

            -- 2. asns
            SELECT organisation_id FROM organisation_to_asn AS ota
                JOIN autonomous_system_annotation AS asa
                    ON ota.asn = asa.asn
                WHERE asa.annotation->>'tag' ILIKE %s

            UNION DISTINCT

            -- 3. networks
            SELECT organisation_id FROM organisation_to_network AS otn
                JOIN network AS n
                    ON otn.network_id = n.network_id
                JOIN network_annotation AS na
                    ON n.network_id = na.network_id
                WHERE na.annotation->>'tag' ILIKE %s

            UNION DISTINCT

            -- 4. fqdns
            SELECT organisation_id FROM organisation_to_fqdn AS otf
                JOIN fqdn AS f
                    ON otf.fqdn_id = f.fqdn_id
                JOIN fqdn_annotation AS fa
                    ON f.fqdn_id = fa.fqdn_id
                WHERE fa.annotation->>'tag' ILIKE %s

            ) AS foo
        """
    desc, results = _db_query(op_str, ("%" + tag + "%",)*4)

    if len(results) == 1 and results[0]["organisation_ids"] is not None:
        query_results["manual"] = results[0]["organisation_ids"]

    # search for email tags
    op_str = """
        SELECT email from email_tag
            WHERE tag_id IN (
                SELECT tag_id from tag where tag_description ILIKE %s
                )
        """
    desc, results = _db_query(op_str, ("%" + tag + "%",))

    # find org ids for each email address and join them
    for result in results:
        additional_org_ids = searchcontact(result["email"])
        query_results = join_org_ids(query_results, additional_org_ids)
    return query_results


@hug.get(ENDPOINT_PREFIX + '/org/manual/{id}', requires=session.token_authentication)
def get_manual_org_details(id: int):
    return __db_query_org(id, "")


@hug.get(ENDPOINT_PREFIX + '/org/auto/{id}', requires=session.token_authentication)
def get_auto_org_details(id: int):
    return __db_query_org(id, "_automatic")


@hug.get(ENDPOINT_PREFIX + '/asn/manual/{number}', requires=session.token_authentication)
def get_manual_asn_details(number: int, response):
    asn = __db_query_asn(number, "")

    if asn is None:
        response.status = HTTP_NOT_FOUND
        return {"reason": "ASN not found"}
    else:
        return asn


def _load_known_email_tags():
    # Note: we determine the name of the default tag with min as the
    # aggregation function because due to the filter and the constraint
    # that there is only one default tag per tag_name there will be only
    # one value.
    all_tags = _db_query("""
        SELECT tag_name,
               json_object_agg(tag_value,
                               CASE WHEN tag_description = '' THEN tag_value
                                    ELSE tag_description
                               END) AS tags,
               coalesce(min(tag_value) FILTER (WHERE is_default), '')
               AS default_tag
          FROM tag_name JOIN tag ON tag.tag_name_id = tag_name.tag_name_id
      GROUP BY tag_name, tag_name_order
      ORDER BY tag_name_order""")[1]
    return [(row["tag_name"], dict(tags=row["tags"],
                                   default_tag=row["default_tag"]))
            for row in all_tags]


@hug.get(ENDPOINT_PREFIX + '/annotation/hints', requires=session.token_authentication)
def get_annotation_hints():
    """Return all hints helpful to build a good interface to annotations.
    """
    global config
    # TODO ask the database or inquire what the rules have registered

    # the following hints are hints for all table types,
    # in the future, if needed, we could have a dict for each
    # `autonomous_system`, `organisation`, `network` and `fqdn` separately
    hints = {'tags': ['daily',
                      'hourly',
                      'XY-provider-xarf',
                      'certXY-realtime-xmpp'],
             'conditions': {'binary_operators': {'eq': '=='},
                            'fields': {'event_field': [
                                'classification.identifier',
                                'destination.asn'
                                ]}}}

    if 'common_tags' in config:
        hints['tags'] = config['common_tags']
    hints['email_tags'] = _load_known_email_tags()

    return hints


# a way to test this is similar to
#   import requests
#   requests.post('http://localhost:8000/api/contactdb/org/manual/commit', json={'one': 'two'}, auth=('user', 'pass')).json() # noqa
@hug.post(ENDPOINT_PREFIX + '/org/manual/commit', requires=session.token_authentication)
def commit_pending_org_changes(body, request, response, user: hug.directives.user):
    log.info("Got commit_object = %r; user = %r.", body, user['username'])
    if not (body
            and 'commands' in body
            and len(body['commands']) > 0
            and 'orgs' in body
            and len(body['orgs']) > 0
            and len(body['commands']) == len(body['orgs'])):
        response.status = HTTP_BAD_REQUEST
        return {'reason': "Needs commands and orgs arrays of same length."}

    commands = body['commands']
    orgs = body['orgs']

    known_commands = {  # list of commands and function table
        'create': _create_org,
        'update': _update_org,
        'delete': _delete_org
        }

    for command in commands:
        if command not in known_commands:
            response.status = HTTP_BAD_REQUEST
            return {'reason':
                    "Unknown command. Not in " + str(known_commands.keys())}

    results = []
    try:
        for i, (command, org) in enumerate(zip(commands, orgs)):
            results.append((command, known_commands[command](org, username = user['username'])))
    except ValidationError as e:
        response.status = HTTP_UNPROCESSABLE_ENTITY
        return {
            "reason": "JSON validation failed",
            "details": {"create": [(i, e.errors)]}
        }
    except Exception:
        log.info("Commit failed %r with %r by username = %r",
                 command, org, user['username'], exc_info=True)
        response.status = HTTP_BAD_REQUEST
        return {"reason": "Commit failed, see server logs."}

    log.info("Commit successful, results = %r; username = %r",
             results, user['username'])
    return results


@hug.get(ENDPOINT_PREFIX + '/email/{email}', requires=session.token_authentication)
def get_email_details(email: str):
    """Lookup status/tags of an email address.

    Returns:

        A single email_status object, which has the following key/value
        pairs:

           enabled: Boolean, indicating whether notifications should be
                    sent to that address.

           tags: Object with tag categories as keys and one tag for each
                 key.

        If the email address is not known, enabled will be true and tags
        will have an empty object.
    """
    op_str = """SELECT * FROM email_status WHERE email = %s"""

    tags_query = """SELECT tag_name, tag_value
                      FROM email_tag
                      JOIN tag USING (tag_id)
                      JOIN tag_name USING (tag_name_id)
                     WHERE email = %s"""

    statuses = _db_query(op_str, (email,))[1]
    tags = _db_query(tags_query, (email,))[1]

    if len(statuses) > 0:
        result = statuses[0]
    else:
        result = {"email": email, "enabled": True}

    result["tags"] = dict((row["tag_name"], row["tag_value"])
                          for row in tags)

    return result


def _set_email_status(email, enabled):
    # using an "upsert" feature that is available since postgresql 9.5
    # because it is cleanest, e.g.
    # see https://hashrocket.com/blog/posts/upsert-records-with-postgresql-9-5
    op_str = """INSERT INTO email_status (email, enabled)
                    VALUES (%s, %s)
                ON CONFLICT (email)
                    DO UPDATE SET (email, enabled, added) = (%s, %s, now())
             """
    return _db_manipulate(op_str, (email, enabled, email, enabled))


def _set_email_tags(email, tags):
    _db_manipulate("DELETE FROM email_tag WHERE email = %s", (email,))
    total_rows_changed = 0
    for tag_name, tag_value in tags.items():
        num_rows = _db_manipulate("""INSERT INTO email_tag (email, tag_id)
                                     SELECT %s, tag_id
                                       FROM tag
                                       JOIN tag_name USING (tag_name_id)
                                      WHERE tag_name = %s
                                        AND tag_value = %s""",
                                  (email, tag_name, tag_value))
        if num_rows < 1:
            raise UnknownTagError("Unknown Tag: tag_name: %r, tag_value: %r"
                                  % (tag_name, tag_value))
        total_rows_changed += num_rows
    return total_rows_changed


@hug.put(ENDPOINT_PREFIX + '/email/{email}', requires=session.token_authentication)
def put_email(email: str, body, request, response, user: hug.directives.user):
    """Updates status and/or tags of email.

    The body should be a JSON object with one or both of the following
    key/value pairs:

       enabled: Boolean

       tags: Object mapping tag categories to tags. Each category has
             one tag. All categories/tags not mentioned in this object
             will be removed from set of tags associated with the email
             address.
    """
    log.info("Got new status for email = %r; body = %r; username = %r",
             email, body, user['username'])

    if not body:
        response.status = HTTP_BAD_REQUEST
        return

    status = body.get("enabled")
    if status is not None and status not in [True, False]:
        response.status = HTTP_BAD_REQUEST
        return

    tags = body.get("tags")
    if tags is not None:
        # the actual tag values are checked by _set_email_tags, but we
        # can check that tags is a dictionary mapping strings to
        # strings.
        for category, tag in tags.items():
            if not isinstance(category, str) or not isinstance(tag, str):
                response.status = HTTP_BAD_REQUEST
                return

    try:
        n_rows_changed = 0
        if status is not None:
            n_rows_changed += _set_email_status(email, status)
        if tags is not None:
            n_rows_changed += _set_email_tags(email, tags)
    except UnknownTagError:
        response.status = HTTP_BAD_REQUEST
        return

    return n_rows_changed


def main():
    if len(sys.argv) > 1 and sys.argv[1] == '--example-conf':
        print(EXAMPLE_CONF_FILE)
        sys.exit()

    config = read_configuration()
    print("config = {}".format(config,))
    if "logging_level" in config:
        log.setLevel(config["logging_level"])

    print("log.name = \"{}\"".format(log.name))
    print("log effective level = \"{}\"".format(
        logging.getLevelName(log.getEffectiveLevel())))

    open_db_pool(config["libpg conninfo"])

    with db_connection() as conn:
        cur = conn.cursor()

        for count in [
                "organisation_automatic",
                "organisation",
                "contact_automatic",
                "contact",
                "organisation_to_asn_automatic",
                "organisation_to_asn",
                "national_cert_automatic",
                "national_cert",
                "network_automatic",
                "network",
                "fqdn_automatic",
                "fqdn",
                ]:
            cur.execute("SELECT count(*) FROM {}".format(count))
            result = cur.fetchone()
            print("count_{} = {}".format(count, result[0]))

        cur.connection.commit()  # end transaction<|MERGE_RESOLUTION|>--- conflicted
+++ resolved
@@ -144,14 +144,11 @@
     pass
 
 
-<<<<<<< HEAD
 class ValidationError(Error):
     def __init__(self, errors):
         self.errors = errors
 
-=======
 contactdb_pool = None
->>>>>>> 2bb75940
 # Using a global object for the database connection
 # must be initialised once
 MAX_POOL_CONNECTIONS = 4
