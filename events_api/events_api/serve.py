#!/usr/bin/env python3
"""Serve IntelMQ Events

Requires hug (http://www.hug.rest/)

Copyright (C) 2017-2019 by Bundesamt für Sicherheit in der Informationstechnik

Software engineering by Intevation GmbH

This program is Free Software: you can redistribute it and/or modify
it under the terms of the GNU Affero General Public License as published by
the Free Software Foundation, either version 3 of the License, or
(at your option) any later version.

This program is distributed in the hope that it will be useful,
but WITHOUT ANY WARRANTY; without even the implied warranty of
MERCHANTABILITY or FITNESS FOR A PARTICULAR PURPOSE.  See the
GNU Affero General Public License for more details.

You should have received a copy of the GNU Affero General Public License
along with this program.  If not, see <http://www.gnu.org/licenses/>.

Author(s):
    * Bernhard E. Reiter <bernhard.reiter@intevation.de>
    * Bernhard Herzog <bernhard.herzog@intevation.de>
    * Dustin Demuth <dustin.demuth@intevation.de>

TODO:
    - To start, all queries will be AND concatenated.
      OR-Queries can be introduced later.

"""
import json
import logging
import os
import sys
# FUTURE the typing module is part of Python's standard lib for v>=3.5
# try:
#    from typing import Tuple, Union, Sequence, List
# except:
#    pass

from falcon import HTTP_BAD_REQUEST, HTTP_INTERNAL_SERVER_ERROR
import hug
import psycopg2
import datetime
import dateutil.parser
import copy

from psycopg2.extras import RealDictCursor


log = logging.getLogger(__name__)
# adding a custom log level for even more details when diagnosing
DD = logging.DEBUG-2
logging.addLevelName(DD, "DDEBUG")

EXAMPLE_CONF_FILE = r"""
{
  "libpg conninfo":
    "host=localhost dbname=intelmq-events user=eventapiuser password='USER\\'s DB PASSWORD'",
  "database table": "events",
  "logging_level": "INFO",
  "subqueries": {
     "all_ips": {
       "sql": "(\"source.ip\" = %s OR \"source.local_ip\" = %s OR \"destination.ip\" = %s OR \"destination.local_ip\" = %s)",
       "description": "Queries (source|destination).(local_)ip",
       "label": "Query all IPs",
       "ext_type": "integer"
     }
   }
}
"""  # noqa

ENDPOINT_PREFIX = '/api/events'
ENDPOINT_NAME = 'Events'


def read_configuration() -> dict:
    """Read configuration file.

    If the environment variable EVENTDB_SERVE_CONF_FILE exist, use it
    for the file name. Otherwise uses a default.

    TODO:
        Move this to a lib which can be used as a common function
        for contact_db_api and other extensions.
        Maybe the Endpoint-Prefix can be a parameter for this.
        or intelmq_fody_backend....

    Returns:
        The configuration values, possibly containing more dicts.

    Notes:
      Design rationale:
        * Provies an "okay" separation from config and code.
        * Better than intelmq-mailgen which has two hard-coded places
          and merge code for the config.
        * (Inspired by https://12factor.net/config.) But it is not a good
          idea to put credential information in the commandline or environment.
        * We are using json for the configuration file format and not
          Python's configparser module to stay more in line with intelmq's
          overall design philosophy to use json for configuration files.
    """
    config = None
    config_file_name = os.environ.get("EVENTDB_SERVE_CONF_FILE",
                                      "/etc/intelmq/eventdb-serve.conf")

    if os.path.isfile(config_file_name):
        with open(config_file_name) as config_handle:
                config = json.load(config_handle)

    return config if isinstance(config, dict) else {}


eventdb_conn = None
# Using a global object for the database connection
# must be initialised once


def open_db_connection(dsn: str):
    """ Open the Connection to the EventDB

    Args:
        dsn: a Connection - String

    Returns: a Database Connection

    """
    global eventdb_conn

    eventdb_conn = psycopg2.connect(dsn=dsn)
    return eventdb_conn


def __rollback_transaction():
    global eventdb_conn
    log.log(DD, "Calling rollback()")
    eventdb_conn.rollback()


QUERY_EVENT_SUBQUERY = {
    # queryname: ['sqlstatement', 'description', 'label', 'Expected-Type']
    'id': {
        'sql': 'id = %s',
        'description': 'Query for an Event matching this ID.',
        'label': 'EventID',
        'exp_type': 'integer'
    },
    # Time
    'time-observation_before': {
        'sql': '"time.observation" < %s',
        'description': '',
        'label': 'Observation Time before',
        'exp_type': 'datetime'
    },
    'time-observation_before_encl': {
        'sql': '"time.observation" <= %s',
        'description': '',
        'label': 'Observation Time before, including',
        'exp_type': 'datetime'
    },
    'time-observation_after': {
        'sql': '"time.observation" > %s',
        'description': '',
        'label': 'Observation Time after',
        'exp_type': 'datetime'
    },
    'time-observation_after_encl': {
        'sql': '"time.observation" > %s',
        'description': '',
        'label': 'Observation Time after, including',
        'exp_type': 'datetime'
    },
    'time-source_before': {
        'sql': '"time.source" < %s',
        'description': '',
        'label': 'Source Time before',
        'exp_type': 'datetime'
    },
    'time-source_before_encl': {
        'sql': '"time.source" <= %s',
        'description': '',
        'label': 'Source Time before, including',
        'exp_type': 'datetime'
    },
    'time-source_after': {
        'sql': '"time.source" > %s',
        'description': '',
        'label': 'Source Time after',
        'exp_type': 'datetime'
    },
    'time-source_after_encl': {
        'sql': '"time.source" > %s',
        'description': '',
        'label': 'Source Time after, including',
        'exp_type': 'datetime'
    },
    # Source
    'source-ip_in_sn': {
        'sql': '"source.ip" <<= %s',
        'description': '',
        'label': 'Source IP-Network',
        'exp_type': 'cidr'
    },
    'source-ip_is': {
        'sql': '"source.ip" = %s',
        'description': '',
        'label': 'Source IP-Address',
        'exp_type': 'ip'
    },
    'source-asn_is': {
        'sql': '"source.asn" = %s',
        'description': '',
        'label': 'Source ASN',
        'exp_type': 'integer'
    },
    'source-fqdn_is': {
        'sql': '"source.fqdn" = %s',
        'description': '',
        'label': 'Source FQDN',
        'exp_type': 'string'
    },
    'source-fqdn_icontains': {
        'sql': '"source.fqdn" ILIKE %s',
        'description': '',
        'label': 'Source FQDN contains',
        'exp_type': 'string'
    },

    # Destinations
    'destination-ip_in_sn': {
        'sql': '"destination.ip" <<= %s',
        'description': '',
        'label': 'Destination IP-Network',
        'exp_type': 'cidr'
    },
    'destination-ip_is': {
        'sql': '"destination.ip" = %s',
        'description': '',
        'label': 'Destination IP-Address',
        'exp_type': 'ip'
    },
    'destination-asn_is': {
        'sql': '"destination.asn" = %s',
        'description': '',
        'label': 'Destination ASN',
        'exp_type': 'integer'
    },
    'destination-fqdn_is': {
        'sql': '"destination.fqdn" = %s',
        'description': '',
        'label': 'Destination FQDN',
        'exp_type': 'string'
    },
    'destination-fqdn_icontains': {
        'sql': '"destination.fqdn" ILIKE %s',
        'description': '',
        'label': 'Destination FQDN contains',
        'exp_type': 'string'
    },

    # Classification
    'classification-taxonomy_is': {
        'sql': '"classification.taxonomy" = %s',
        'description': '',
        'label': 'Classification Taxonomy',
        'exp_type': 'string'
    },
    'classification-taxonomy_icontains': {
        'sql': '"classification.taxonomy" ILIKE %s',
        'description': '',
        'label': 'Classification Taxonomy contains',
        'exp_type': 'string'
    },
    'classification-type_is': {
        'sql': '"classification.type" = %s',
        'description': '',
        'label': 'Classification Type',
        'exp_type': 'string'
    },
    'classification-type_icontains': {
        'sql': '"classification.type" ILIKE %s',
        'description': '',
        'label': 'Classification Type contains',
        'exp_type': 'string'
    },
    'classification-identifier_is': {
        'sql': '"classification.identifier" = %s',
        'description': '',
        'label': 'Classification Identifier',
        'exp_type': 'string'
    },
    'classification-identifier_icontains': {
        'sql': '"classification.identifier" ILIKE %s',
        'description': '',
        'label': 'Classification Identifier contains',
        'exp_type': 'string'
    },
    'malware-name_is': {
        'sql': '"malware.name" = %s',
        'description': '',
        'label': 'Malware Name',
        'exp_type': 'string'
    },
    'malware-name_icontains': {
        'sql': '"malware.name" ILIKE %s',
        'description': '',
        'label': 'Malware Name contains',
        'exp_type': 'string'
    },

    # Feed
    'feed-provider_is': {
        'sql': '"feed.provider" = %s',
        'description': '',
        'label': 'Feed Provider',
        'exp_type': 'string'
    },
    'feed-provider_icontains': {
        'sql': '"feed.provider" ILIKE %s',
        'description': '',
        'label': 'Feed Provider contains',
        'exp_type': 'string'
    },
    'feed-name_is': {
        'sql': '"feed.name" = %s',
        'description': '',
        'label': 'Feed Name',
        'exp_type': 'string'
    },
    'feed-name_icontains': {
        'sql': '"feed.name" ILIKE %s',
        'description': '',
        'label': 'Feed Name contains',
        'exp_type': 'string'
    },
}

QUERY_EVENT_SUBQUERY_MAILGEN = {
    # queries that need the intelmq-cb-mailgen extra tabels
    # queryname: ['sqlstatement', 'description', 'label', 'Expected-Type']
    'recipient_group': {
        'sql': 'json_object(aggregate_identifier) ->> \'recipient_group\''
               'ILIKE %s',
        'description': 'Value for recipient_group tag'
                       'as set by the rule expert.',
        'label': 'Recipient group tag contains',
        'exp_type': 'string',
    },
}


def query_get_subquery(q: str):
    """Return the query-Statement from the QUERY_EVENT_SUBQUERY

    Basically this is a getter for the dict...

    Args:
        q: A Key which can be found in QUERY_EVENT_SUBQUERY

    Returns: The subquery from QUERY_EVENT_SUBQUERY

    """
    r = QUERY_EVENT_SUBQUERY.get(q, '')
    s = None
    if r:
        s = r.get('sql', '')
    if s:
        return s
    else:
        raise ValueError('The Query-Paramter you asked for is not supported.')


def query_build_subquery(q: str, p: str):
    """Resolves the query-operation and the parameters into a tuple.

    Args:
        q: the column which should match the search value
        p: the search value

    Returns: a tuple containing Query an Search Value

    """
    t = (query_get_subquery(q), p)
    return t


def query_build_query(params):
    """

    Args:
        params:

    Returns: An Array of tuples

    """
    queries = []
    for key in params:
        queries.append(query_build_subquery(key, params[key]))
    return queries


def _join_mailgen_tables(querystring: str) -> str:
    """Add SQL JOIN commands for extra mailgen tables, if they exist."""
    global QUERY_JOIN_MAILGEN_TABLES

    if QUERY_JOIN_MAILGEN_TABLES:
        # join tables similiar to tickets backend to allow more filters
        querystring += " JOIN directives on directives.events_id = events.id "
        querystring += " JOIN sent on sent.id = directives.sent_id "

    return querystring


def query_prepare_export(q):
    """Prepares a query-string in order to export everything from the DB.

    Args:
        q: An array of tuples created with query_build_query.

    Returns: A tuple consisting of a query string and an array of parameters.

    """
    q_string = "SELECT * FROM {table}".format(table=QUERY_TABLE_NAME)
    q_string = _join_mailgen_tables(q_string)

    # now iterate over q (which had to be created with query_build_query
    # previously) and should be a list of tuples and concatenate
    # the resulting query and a list of query parameters.
    params = []
    counter = 0
    for subquerytuple in q:
        if counter > 0:
            q_string = q_string + " AND " + subquerytuple[0]
            params.extend((subquerytuple[1], ) * subquerytuple[0].count('%s'))
        else:
            q_string = q_string + " WHERE " + subquerytuple[0]
            params.extend((subquerytuple[1], ) * subquerytuple[0].count('%s'))
        counter += 1

    return q_string, params


def query_prepare_stats(q, interval='day'):
    """ Prepares a Query-string for statistics

    Args:
        q: An array of Tuples created with query_build_query
        interval: 'month, 'day' or 'hour'

    Returns: A tuple consisting of a query string and an array of parameters.

    """
    if interval not in ('month', 'week', 'day', 'hour'):
        raise ValueError

    trunc = "date_trunc('%s', \"time.observation\")" % (interval,)

    q_string = """SELECT {trunc}, count(*) FROM {table}
               """.format(trunc=trunc, table=QUERY_TABLE_NAME)
    q_string = _join_mailgen_tables(q_string)

    params = []
    # now iterate over q (which had to be created with query_build_query
    # previously) and should be a list of tuples and concatenate the
    # resulting query and a list of query parameters
    counter = 0
    for subquerytuple in q:
        if counter > 0:
            q_string = q_string + " AND " + subquerytuple[0]
            params.extend((subquerytuple[1], ) * subquerytuple[0].count('%s'))
        else:
            q_string = q_string + " WHERE " + subquerytuple[0]
            params.extend((subquerytuple[1], ) * subquerytuple[0].count('%s'))
        counter += 1
    q_string = q_string + " GROUP BY %s ORDER BY date_trunc" % (trunc, )
    return q_string, params


def query(prepared_query):
    """ Queries the Database for Events

    Args:
        prepared_query: A QueryString, Paramater pair created
                        with query_prepare

    Returns: The results of the databasequery in JSON-Format.

    """
    global eventdb_conn

    # psycopgy2.4 does not offer 'with' for cursor()
<<<<<<< HEAD
    # FUTURE use with
    try:
        cur = eventdb_conn.cursor(cursor_factory=RealDictCursor)
    except (psycopg2.InterfaceError, psycopg2.InternalError,
            psycopg2.OperationalError, AttributeError):
        setup(None)
        cur = eventdb_conn.cursor(cursor_factory=RealDictCursor)
=======
    # FUTURE: use with
    cur = eventdb_conn.cursor(cursor_factory=RealDictCursor)
>>>>>>> 031d39f3

    operation = prepared_query[0]
    parameters = prepared_query[1]
    log.info(cur.mogrify(operation, parameters))
    cur.execute(operation, parameters)
    log.log(DD, "Ran query={}".format(repr(cur.query.decode('utf-8'))))
    # description = cur.description
    results = cur.fetchall()

    return results


@hug.startup()
def setup(api):
    config = read_configuration()
    if "logging_level" in config:
        log.setLevel(config["logging_level"])
    open_db_connection(config["libpg conninfo"])
    log.debug("Initialised DB connection for events_api.")

    global QUERY_TABLE_NAME
    QUERY_TABLE_NAME = config.get('database table', 'events')

    global QUERY_JOIN_MAILGEN_TABLES
    QUERY_JOIN_MAILGEN_TABLES = _db_has_mailgen_tables()

    # assemble all possible subqueries
    global QUERY_EVENT_SUBQUERY
    if QUERY_JOIN_MAILGEN_TABLES:
        QUERY_EVENT_SUBQUERY.update(QUERY_EVENT_SUBQUERY_MAILGEN)

    # it is fine to add the configured subqueries unconditionally
    # as the operator of the system knows if this is intelmq-cb-mailgen or not
    QUERY_EVENT_SUBQUERY.update(config.get('subqueries', {}))


def _db_has_mailgen_tables():
    """Query the database to check if the mailgen tables exist."""
    global eventdb_conn

    # psycopgy2.4 does not offer 'with' for cursor()
    # FUTURE: use with
    cur = eventdb_conn.cursor(cursor_factory=RealDictCursor)

    #  tables `directives` and `sent` go together, so we check only one of them
    cur.execute("SELECT to_regclass('public.directives')")
    # this should always work if the connection to the db is okay
    if cur.fetchone()['to_regclass'] == 'directives':
        log.debug("Found intelmq-cb-mailgen table `directives`.")
        return True
    else:
        return False


@hug.get(ENDPOINT_PREFIX, examples="id=1")
# @hug.post(ENDPOINT_PREFIX)
def getEvent(response, id: int=None):
    """Return one Event identifid by ID

    Args:
        response: A HUG response object...
        id: The ID of an event

    Returns: If existing one event of the EventDB

    """
    if id:
        param = {"id": id}
    else:
        response.status = HTTP_BAD_REQUEST
        return {"error": "You need to provide an id."}

    querylist = query_build_query(param)

    prep = query_prepare_export(querylist)

    try:
        return query(prep)
    except psycopg2.Error as e:
        log.error(e)
        __rollback_transaction()
        response.status = HTTP_INTERNAL_SERVER_ERROR
        return {"error": "The query could not be processed."}


@hug.get(ENDPOINT_PREFIX + '/subqueries')
def showSubqueries():
    """Returns the valid subqueries."""
    subquery_copy = copy.deepcopy(QUERY_EVENT_SUBQUERY)

    # Remove the SQL Statement from the SQ Object.
    for k, v in subquery_copy.items():
        if 'sql' in v:
            del(v['sql'])

    return subquery_copy


@hug.get(ENDPOINT_PREFIX + '/search',
         examples="time-observation_after=2017-03-01"
                  "&time-observation_before=2017-03-01")
# @hug.post(ENDPOINT_PREFIX + '/search')
def search(response, **params):
    """Search for events

    Args:
        response: A HUG response object...
        **params: Queries from QUERY_EVENT_SUBQUERY

    Returns: A subset of the most likely most important fields of the events
             which are matching the query.

    """
    for param in params:
        # Test if the parameters are sane....
        try:
            query_get_subquery(param)
        except ValueError:
            response.status = HTTP_BAD_REQUEST
            return {"error":
                    "At least one of the queryparameters is not allowed: %s"
                    % (param, )}

    if not params:
        response.status = HTTP_BAD_REQUEST
        return {"error": "Queries without parameters are not supported"}

    querylist = query_build_query(params)

    prep = query_prepare_export(querylist)

    try:
        rows = query(prep)
    except psycopg2.Error as e:
        log.error(e)
        __rollback_transaction()
        response.status = HTTP_INTERNAL_SERVER_ERROR
        return {"error": "The query could not be processed."}

    events = []
    for row in rows:
        # remove None entries from the resulting dict
        event = {k: v for k, v in row.items() if v is not None}
        events.append(event)
    return events


@hug.get(ENDPOINT_PREFIX + '/stats',
         examples="malware-name_is=nymaim&timeres=day")
# @hug.post(ENDPOINT_PREFIX + '/export')
def stats(response, **params):
    """Return distribution of events for query parameters.

    Args:
        **params: Queries from QUERY_EVENT_SUBQUERY

    Returns: The distribution of found events per interval and resolution.
    """
    now = datetime.datetime.now()

    DAY = datetime.timedelta(1, 0)
    WEEK = datetime.timedelta(7, 0)
    MONTH = datetime.timedelta(30, 0)

    # The Timebox of the resulting query.
    # For which timeframe should an evaluation take place?
    # based upon this timeframe a good timeresolution will be suggested
    # and used, if no other resolution was provided...

    time_after = params.get(
        "time-observation_after", now - datetime.timedelta(days=1))
    time_before = params.get(
        "time-observation_before", now + datetime.timedelta(days=1))

    # Convert to datetime....
    if type(time_after) == str:
        time_after = dateutil.parser.parse(time_after)
    if type(time_before) == str:
        time_before = dateutil.parser.parse(time_before)

    suggested_timeres = 'day'

    if time_after and time_before:
        # Test end before start and correct that.
        if time_after > time_before:
            time_temp = time_after
            time_after = time_before
            time_before = time_temp
            time_temp = None

        delta_t = time_before - time_after
        # suggest a most likely sane timeframe:
        if delta_t > MONTH:
            suggested_timeres = 'month'

        elif delta_t <= MONTH and delta_t > WEEK:
            suggested_timeres = 'week'

        elif delta_t <= WEEK and delta_t > DAY:
            suggested_timeres = 'day'

        else:
            suggested_timeres = 'hour'

        params["time-observation_after"] = time_after
        params["time-observation_before"] = time_before

    else:
        response.status = HTTP_INTERNAL_SERVER_ERROR
        return {"error": "The query could not be processed."}

    # Read the Timeres parameter or use suggestion
    timeres = params.get("timeres", suggested_timeres)

    # Remove timeres from the params dict
    if params.get("timeres"):
        # skip the test for this parameter and remove it from params!
        del params["timeres"]

    # Check if this is a sane value. day, month, hour...
    if timeres not in ('month', 'week', 'day', 'hour'):
        # Default: suggested_timeres is a sane thing.
        timeres = suggested_timeres

    # remove other time-params which will be in conflict with this query
    if params.get("time-observation_after_encl"):
        del params["time-observation_after_encl"]
    if params.get("time-observation_before_encl"):
        del params["time-observation_before_encl"]

    for param in params:
        # Test if the parameters are sane....
        try:
            query_get_subquery(param)
        except ValueError:
            response.status = HTTP_BAD_REQUEST
            return {"error":
                    "At least one of the queryparameters is not allowed: %s" %
                    (param, )}

    if not params:
        response.status = HTTP_BAD_REQUEST
        return {"error": "Queries without parameters are not supported"}

    querylist = query_build_query(params)

    prep = query_prepare_stats(querylist, timeres)

    try:
        results = query(prep)
        totalcount = 0
        for v in results:
            totalcount += v.get('count', 0)

    except psycopg2.Error as e:
        log.error(e)
        __rollback_transaction()
        response.status = HTTP_INTERNAL_SERVER_ERROR
        return {"error": "The query could not be processed."}

    except AttributeError as e:
        log.error(e)
        __rollback_transaction()
        response.status = HTTP_INTERNAL_SERVER_ERROR
        return {"error": "Something went wrong."}

    return {'timeres': timeres, 'total': totalcount, 'results': results}


@hug.get(ENDPOINT_PREFIX + '/export',
         examples="time-observation_after=2017-03-01"
                  "&time-observation_before=2017-03-01")
# @hug.post(ENDPOINT_PREFIX + '/export')
def export(response, **params):
    """ This interface exports all events matching the query parameters

    Args:
        response: A HUG response object...
        **params: Queries from QUERY_EVENT_SUBQUERY

    Returns: If existing all events of the EventDB matching the query

    """
    for param in params:
        # Test if the parameters are sane....
        try:
            query_get_subquery(param)
        except ValueError:
            response.status = HTTP_BAD_REQUEST
            return {"error":
                    "At least one of the queryparameters is not allowed"}

    if not params:
        response.status = HTTP_BAD_REQUEST
        return {"error": "Queries without parameters are not supported"}

    querylist = query_build_query(params)

    prep = query_prepare_export(querylist)

    try:
        return query(prep)
    except psycopg2.Error as e:
        log.error(e)
        __rollback_transaction()
        response.status = HTTP_INTERNAL_SERVER_ERROR
        return {"error": "The query could not be processed."}


def main():
    """ Main function of this module

    Returns: Nothing....

    """
    if len(sys.argv) > 1 and sys.argv[1] == '--example-conf':
        print(EXAMPLE_CONF_FILE)
        exit()

    config = read_configuration()
    print("config = {}".format(config,))
    if "logging_level" in config:
        log.setLevel(config["logging_level"])

    print("log.name = \"{}\"".format(log.name))
    print("log effective level = \"{}\"".format(
        logging.getLevelName(log.getEffectiveLevel())))

    global eventdb_conn
    eventdb_conn = open_db_connection(config["libpg conninfo"])

    # TODO: Maybe add a search interface for the CLI
    # params={'t.o_after': '2017-03-01', 's.ip_in_sn': '31.25.41.74'}
    # prep = query_prepare(query_build_query(params))
    # return query(prep)<|MERGE_RESOLUTION|>--- conflicted
+++ resolved
@@ -491,7 +491,6 @@
     global eventdb_conn
 
     # psycopgy2.4 does not offer 'with' for cursor()
-<<<<<<< HEAD
     # FUTURE use with
     try:
         cur = eventdb_conn.cursor(cursor_factory=RealDictCursor)
@@ -499,10 +498,6 @@
             psycopg2.OperationalError, AttributeError):
         setup(None)
         cur = eventdb_conn.cursor(cursor_factory=RealDictCursor)
-=======
-    # FUTURE: use with
-    cur = eventdb_conn.cursor(cursor_factory=RealDictCursor)
->>>>>>> 031d39f3
 
     operation = prepared_query[0]
     parameters = prepared_query[1]
