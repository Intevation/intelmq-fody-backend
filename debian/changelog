<<<<<<< HEAD
=======
intelmq-fody-api (0.4.2) unstable; urgency=low

  * Various fixes and improvements.

 -- Sascha Wilde <wilde@intevation.de>  Fri, 21 Apr 2017 17:51:41 +0200

intelmq-fody-api (0.4.2~rc1) unstable; urgency=low

  * Various fixes and improvements.

 -- Gernot Schulz <gernot@intevation.de>  Mon, 10 Apr 2017 15:48:32 +0200

intelmq-fody-api (0.4.1~rc1) unstable; urgency=low

  * Various fixes and improvements.

 -- Sascha Wilde <wilde@intevation.de>  Fri, 07 Apr 2017 17:26:52 +0200

>>>>>>> d7696f20
intelmq-fody-api (0.4.0~rc1) unstable; urgency=low

  * Various fixes and improvements.
  * Adjusted version to match fody frontend.

 -- Sascha Wilde <wilde@intevation.de>  Thu, 06 Apr 2017 16:55:39 +0200

intelmq-fody-api (0.0.1~rc1) unstable; urgency=low

  * Added statistics.
  * Work with new contact DB

 -- Sascha Wilde <wilde@intevation.de>  Fri, 31 Mar 2017 19:45:34 +0200

intelmq-fody-api (0.0.1~dev02) testing; urgency=low

  * First release of fody api, replacing intelmq-db-api.

 -- Sascha Wilde <wilde@intevation.de>  Thu, 30 Mar 2017 12:32:03 +0200<|MERGE_RESOLUTION|>--- conflicted
+++ resolved
@@ -1,5 +1,3 @@
-<<<<<<< HEAD
-=======
 intelmq-fody-api (0.4.2) unstable; urgency=low
 
   * Various fixes and improvements.
@@ -18,7 +16,6 @@
 
  -- Sascha Wilde <wilde@intevation.de>  Fri, 07 Apr 2017 17:26:52 +0200
 
->>>>>>> d7696f20
 intelmq-fody-api (0.4.0~rc1) unstable; urgency=low
 
   * Various fixes and improvements.
